--- conflicted
+++ resolved
@@ -1,31 +1,3 @@
-<<<<<<< HEAD
-var RESPONSE;
-
-function getChannelVideos(channel_id) {
-    let videos = [];
-    gapi.client.youtube.channels.list({
-        'id': channel_id,
-        'part': 'snippet,contentDetails'
-    }).then(function (response) {
-        let playlistId = response.result.items[0].contentDetails.relatedPlaylists.uploads
-        gapi.client.youtube.playlistItems.list({
-            'maxResults': 25,
-            'part': 'snippet,contentDetails',
-            'playlistId': playlistId
-        }).then(function (response) {
-            RESPONSE = response;
-            videos = response.result.items;
-            // response.result.items[0].snippet.title
-        })
-    });
-    return videos
-}
-
-function start() {
-    // Initializes the client with the API key and the Translate API.
-    gapi.client.init({
-        'apiKey': 'AIzaSyAHhFtmNEo9TwEN90p6yyZg43_4MKCiyyQ',
-=======
 var LOADED_CHANNELS = [];
 var RESPONSE;
 
@@ -127,14 +99,9 @@
     // Initializes the client with the API key and the Translate API.
     gapi.client.init({
         'apiKey': getAPIKey(),
->>>>>>> ba9f3dff
         'discoveryDocs': ['https://www.googleapis.com/discovery/v1/apis/translate/v2/rest'],
     });
     gapi.client.load('youtube', 'v3', function () {
-<<<<<<< HEAD
-        // console.log("youtube loaded");
-        videos = getChannelVideos("UC_x5XG1OV2P6uZZ5FSM9Ttw")
-=======
         console.log("youtube loaded");
         channelVideosHook({
             'name':"Liquicity",
@@ -142,7 +109,6 @@
                 TableAPI.addSongs(extractSongs(videoData))
             }
         });
->>>>>>> ba9f3dff
     });
 }
 
